<p align="center">
  <picture>
    <source media="(prefers-color-scheme: dark)" srcset="media/lerobot-logo-thumbnail.png">
    <source media="(prefers-color-scheme: light)" srcset="media/lerobot-logo-thumbnail.png">
    <img alt="LeRobot, Hugging Face Robotics Library" src="media/lerobot-logo-thumbnail.png" style="max-width: 100%;">
  </picture>
  <br/>
  <br/>
</p>

<div align="center">

[![Tests](https://github.com/huggingface/lerobot/actions/workflows/nightly-tests.yml/badge.svg?branch=main)](https://github.com/huggingface/lerobot/actions/workflows/nightly-tests.yml?query=branch%3Amain)
[![Coverage](https://codecov.io/gh/huggingface/lerobot/branch/main/graph/badge.svg?token=TODO)](https://codecov.io/gh/huggingface/lerobot)
[![Python versions](https://img.shields.io/pypi/pyversions/lerobot)](https://www.python.org/downloads/)
[![License](https://img.shields.io/badge/License-Apache%202.0-blue.svg)](https://github.com/huggingface/lerobot/blob/main/LICENSE)
[![Status](https://img.shields.io/pypi/status/lerobot)](https://pypi.org/project/lerobot/)
[![Version](https://img.shields.io/pypi/v/lerobot)](https://pypi.org/project/lerobot/)
[![Examples](https://img.shields.io/badge/Examples-green.svg)](https://github.com/huggingface/lerobot/tree/main/examples)
[![Contributor Covenant](https://img.shields.io/badge/Contributor%20Covenant-v2.1%20adopted-ff69b4.svg)](https://github.com/huggingface/lerobot/blob/main/CODE_OF_CONDUCT.md)
[![Discord](https://dcbadge.vercel.app/api/server/C5P34WJ68S?style=flat)](https://discord.gg/s3KuuzsPFb)

</div>

<h3 align="center">
    <p>State-of-the-art Machine Learning for real-world robotics</p>
</h3>

---


🤗 LeRobot aims to provide models, datasets, and tools for real-world robotics in PyTorch. The goal is to lower the barrier to entry to robotics so that everyone can contribute and benefit from sharing datasets and pretrained models.

🤗 LeRobot contains state-of-the-art approaches that have been shown to transfer to the real-world with a focus on imitation learning and reinforcement learning.

🤗 LeRobot already provides a set of pretrained models, datasets with human collected demonstrations, and simulated environments so that everyone can get started. In the coming weeks, the plan is to add more and more support for real-world robotics on the most affordable and capable robots out there.

🤗 LeRobot hosts pretrained models and datasets on this Hugging Face community page: [huggingface.co/lerobot](https://huggingface.co/lerobot)

#### Examples of pretrained models and environments

<table>
  <tr>
    <td><img src="http://remicadene.com/assets/gif/aloha_act.gif" width="100%" alt="ACT policy on ALOHA env"/></td>
    <td><img src="http://remicadene.com/assets/gif/simxarm_tdmpc.gif" width="100%" alt="TDMPC policy on SimXArm env"/></td>
    <td><img src="http://remicadene.com/assets/gif/pusht_diffusion.gif" width="100%" alt="Diffusion policy on PushT env"/></td>
  </tr>
  <tr>
    <td align="center">ACT policy on ALOHA env</td>
    <td align="center">TDMPC policy on SimXArm env</td>
    <td align="center">Diffusion policy on PushT env</td>
  </tr>
</table>

### Acknowledgment

- ACT policy and ALOHA environment are adapted from [ALOHA](https://tonyzhaozh.github.io/aloha/)
- Diffusion policy and Pusht environment are adapted from [Diffusion Policy](https://diffusion-policy.cs.columbia.edu/)
- TDMPC policy and Simxarm environment are adapted from [FOWM](https://www.yunhaifeng.com/FOWM/)
- Abstractions and utilities for Reinforcement Learning come from [TorchRL](https://github.com/pytorch/rl)

## Installation

Download our source code:
```bash
git clone https://github.com/huggingface/lerobot.git && cd lerobot
```

Create a virtual environment with Python 3.10 and activate it, e.g. with [`miniconda`](https://docs.anaconda.com/free/miniconda/index.html):
```bash
conda create -y -n lerobot python=3.10 && conda activate lerobot
```

Install 🤗 LeRobot:
```bash
pip install .
```

For simulations, 🤗 LeRobot comes with gymnasium environments that can be installed as extras:
- [aloha](https://github.com/huggingface/gym-aloha)
- [xarm](https://github.com/huggingface/gym-xarm)
- [pusht](https://github.com/huggingface/gym-pusht)

For instance, to install 🤗 LeRobot with aloha and pusht, use:
```bash
pip install ".[aloha, pusht]"
```

To use [Weights and Biases](https://docs.wandb.ai/quickstart) for experiment tracking, log in with
```bash
wandb login
```

## Walkthrough

```
.
├── examples             # contains demonstration examples, start here to learn about LeRobot
├── lerobot
|   ├── configs          # contains hydra yaml files with all options that you can override in the command line
|   |   ├── default.yaml   # selected by default, it loads pusht environment and diffusion policy
|   |   ├── env            # various sim environments and their datasets: aloha.yaml, pusht.yaml, xarm.yaml
|   |   └── policy         # various policies: act.yaml, diffusion.yaml, tdmpc.yaml
|   ├── common           # contains classes and utilities
|   |   ├── datasets       # various datasets of human demonstrations: aloha, pusht, xarm
|   |   ├── envs           # various sim environments: aloha, pusht, xarm
|   |   ├── policies       # various policies: act, diffusion, tdmpc
|   |   └── utils          # various utilities
|   └── scripts          # contains functions to execute via command line
|       ├── eval.py                 # load policy and evaluate it on an environment
|       ├── train.py                # train a policy via imitation learning and/or reinforcement learning
|       ├── push_dataset_to_hub.py  # convert your dataset into LeRobot dataset format and upload it to the Hugging Face hub
|       └── visualize_dataset.py    # load a dataset and render its demonstrations
├── outputs               # contains results of scripts execution: logs, videos, model checkpoints
└── tests                 # contains pytest utilities for continuous integration
```

### Visualize datasets

You can easily visualize episodes from a dataset by executing our script from the command line:
```bash
python lerobot/scripts/visualize_dataset.py \
    --repo-id lerobot/pusht \
    --episode-index 0
```

Check out [example 1](./examples/1_load_lerobot_dataset.py) to learn how you can import and use our dataset class and download the data from the Hugging Face hub.


### Evaluate a pretrained policy

Check out [example 2](./examples/2_evaluate_pretrained_policy.py) to see how you can load a pretrained policy from Hugging Face hub, load up the corresponding environment and model, and run an evaluation.

Or you can achieve the same result by executing our script from the command line:
```bash
# TODO: Not working right now, update `lerobot/diffusion_policy_pusht_image` to fix
python lerobot/scripts/eval.py \
<<<<<<< HEAD
    -p lerobot/diffusion_policy_pusht_image \
    eval_episodes=10 \
    hydra.run.dir=outputs/eval/example_hub
=======
-p lerobot/diffusion_pusht \
eval_episodes=10 \
hydra.run.dir=outputs/eval/example_hub
>>>>>>> f6fe1624
```

After training your own policy, you can also re-evaluate the checkpoints with:

```bash
python lerobot/scripts/eval.py \
    -p PATH/TO/TRAIN/OUTPUT/FOLDER \
    eval_episodes=10 \
    hydra.run.dir=outputs/eval/example_dir
```

See `python lerobot/scripts/eval.py --help` for more instructions.

### Train your own policy

Check out [example 3](./examples/3_train_policy.py) to see how you can start training a model on a dataset, which will be automatically downloaded if needed.

In general, you can use our training script to easily train any policy in any environment:
```bash
python lerobot/scripts/train.py \
    env=aloha \
    task=sim_insertion \
    repo_id=lerobot/aloha_sim_insertion_scripted \
    policy=act \
    hydra.run.dir=outputs/train/aloha_act
```

After training, you may want to revisit model evaluation to change the evaluation settings. In fact, during training every checkpoint is already evaluated but on a low number of episodes for efficiency. Check out [example](./examples) to evaluate any model checkpoint on more episodes to increase statistical significance.

## Contribute

If you would like to contribute to 🤗 LeRobot, please check out our [contribution guide](https://github.com/huggingface/lerobot/blob/main/CONTRIBUTING.md).

### Add a new dataset

```python
# TODO(rcadene, AdilZouitine): rewrite this section
```

To add a dataset to the hub, first login and use a token generated from [Hugging Face settings](https://huggingface.co/settings/tokens) with write access:
```bash
huggingface-cli login --token ${HUGGINGFACE_TOKEN} --add-to-git-credential
```

Then you can upload it to the hub with:
```bash
HF_HUB_ENABLE_HF_TRANSFER=1 huggingface-cli upload $HF_USER/$DATASET data/$DATASET \
--repo-type dataset  \
--revision v1.0
```

You will need to set the corresponding version as a default argument in your dataset class:
```python
  version: str | None = "v1.1",
```
See: [`lerobot/common/datasets/pusht.py`](https://github.com/Cadene/lerobot/blob/main/lerobot/common/datasets/pusht.py)

For instance, for [lerobot/pusht](https://huggingface.co/datasets/lerobot/pusht), we used:
```bash
HF_USER=lerobot
DATASET=pusht
```

If you want to improve an existing dataset, you can download it locally with:
```bash
mkdir -p data/$DATASET
HF_HUB_ENABLE_HF_TRANSFER=1 huggingface-cli download ${HF_USER}/$DATASET \
--repo-type dataset \
--local-dir data/$DATASET \
--local-dir-use-symlinks=False \
--revision v1.0
```

Iterate on your code and dataset with:
```bash
DATA_DIR=data python train.py
```

Upload a new version (v2.0 or v1.1 if the changes are respectively more or less significant):
```bash
HF_HUB_ENABLE_HF_TRANSFER=1 huggingface-cli upload $HF_USER/$DATASET data/$DATASET \
--repo-type dataset \
--revision v1.1 \
--delete "*"
```

Then you will need to set the corresponding version as a default argument in your dataset class:
```python
  version: str | None = "v1.1",
```
See: [`lerobot/common/datasets/pusht.py`](https://github.com/Cadene/lerobot/blob/main/lerobot/common/datasets/pusht.py)


Finally, you might want to mock the dataset if you need to update the unit tests as well:
```bash
python tests/scripts/mock_dataset.py --in-data-dir data/$DATASET --out-data-dir tests/data/$DATASET
```

### Add a pretrained policy

```python
# TODO(rcadene, alexander-soare): rewrite this section
```

Once you have trained a policy you may upload it to the Hugging Face hub.

Firstly, make sure you have a model repository set up on the hub. The hub ID looks like HF_USER/REPO_NAME.

Secondly, assuming you have trained a policy, you need the following (which should all be in any of the subdirectories of `checkpoints` in your training output folder, if you've used the LeRobot training script):

- `config.json`: A serialized version of the policy configuration (following the policy's dataclass config).
- `model.safetensors`: The `torch.nn.Module` parameters, saved in [Hugging Face Safetensors](https://huggingface.co/docs/safetensors/index) format.
- `config.yaml`: This is the consolidated Hydra training configuration containing the policy, environment, and dataset configs. The policy configuration should match `config.json` exactly. The environment config is useful for anyone who wants to evaluate your policy. The dataset config just serves as a paper trail for reproducibility.

To upload these to the hub, run the following with a desired revision ID.

```bash
huggingface-cli upload $HUB_ID PATH/TO/OUTPUT/DIR --revision $REVISION_ID
```

If you want this to be the default revision also run the following (don't worry, it won't upload the files again; it will just adjust the file pointers):

```bash
huggingface-cli upload $HUB_ID PATH/TO/OUTPUT/DIR
```

See `eval.py` for an example of how a user may use your policy.


### Improve your code with profiling

An example of a code snippet to profile the evaluation of a policy:
```python
from torch.profiler import profile, record_function, ProfilerActivity

def trace_handler(prof):
    prof.export_chrome_trace(f"tmp/trace_schedule_{prof.step_num}.json")

with profile(
    activities=[ProfilerActivity.CPU, ProfilerActivity.CUDA],
    schedule=torch.profiler.schedule(
        wait=2,
        warmup=2,
        active=3,
    ),
    on_trace_ready=trace_handler
) as prof:
    with record_function("eval_policy"):
        for i in range(num_episodes):
            prof.step()
            # insert code to profile, potentially whole body of eval_policy function
```

```bash
python lerobot/scripts/eval.py \
--config outputs/pusht/.hydra/config.yaml \
pretrained_model_path=outputs/pusht/model.pt \
eval_episodes=7
```<|MERGE_RESOLUTION|>--- conflicted
+++ resolved
@@ -135,15 +135,9 @@
 ```bash
 # TODO: Not working right now, update `lerobot/diffusion_policy_pusht_image` to fix
 python lerobot/scripts/eval.py \
-<<<<<<< HEAD
-    -p lerobot/diffusion_policy_pusht_image \
+    -p lerobot/diffusion_pusht \
     eval_episodes=10 \
     hydra.run.dir=outputs/eval/example_hub
-=======
--p lerobot/diffusion_pusht \
-eval_episodes=10 \
-hydra.run.dir=outputs/eval/example_hub
->>>>>>> f6fe1624
 ```
 
 After training your own policy, you can also re-evaluate the checkpoints with:
