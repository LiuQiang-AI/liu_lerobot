--- conflicted
+++ resolved
@@ -55,7 +55,6 @@
 
   temporal_agg: false
 
-<<<<<<< HEAD
   state_dim: 14
   action_dim: 14
 
@@ -66,10 +65,4 @@
   delta_timestamps:
     observation.images.top: [0.0]
     observation.state: [0.0]
-=======
-  state_dim: ???
-  action_dim: ???
-
-  delta_timestamps:
->>>>>>> 19e7661b
     action: "[i / ${fps} for i in range(${horizon})]"