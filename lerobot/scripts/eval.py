--- conflicted
+++ resolved
@@ -381,16 +381,12 @@
     env = make_env(hydra_cfg, num_parallel_envs=hydra_cfg.eval.n_episodes)
 
     logging.info("Making policy.")
-<<<<<<< HEAD
-    policy = make_policy(cfg)
-    policy.eval()
-=======
     if hydra_cfg_path is None:
         policy = make_policy(hydra_cfg=hydra_cfg, pretrained_policy_name_or_path=pretrained_policy_path)
     else:
         # Note: We need the dataset stats to pass to the policy's normalization modules.
         policy = make_policy(hydra_cfg=hydra_cfg, dataset_stats=make_dataset(hydra_cfg).stats)
->>>>>>> a4891095
+    policy.eval()
 
     info = eval_policy(
         env,
