import os
from pathlib import Path

import torch
<<<<<<< HEAD
from torchvision.transforms import v2

from lerobot.common.transforms import IdentityTransform
=======
from omegaconf import OmegaConf
>>>>>>> e760e4cd

DATA_DIR = Path(os.environ["DATA_DIR"]) if "DATA_DIR" in os.environ else None


def make_dataset(
    cfg,
    split="train",
):
    if cfg.env.name == "xarm":
        from lerobot.common.datasets.xarm import XarmDataset

        clsfunc = XarmDataset

    elif cfg.env.name == "pusht":
        from lerobot.common.datasets.pusht import PushtDataset

        clsfunc = PushtDataset

    elif cfg.env.name == "aloha":
        from lerobot.common.datasets.aloha import AlohaDataset

        clsfunc = AlohaDataset
    else:
        raise ValueError(cfg.env.name)

<<<<<<< HEAD
    transforms = None
    if normalize:
        # TODO(rcadene): make normalization strategy configurable between mean_std, min_max, manual_min_max,
        # min_max_from_spec
        # TODO(rcadene): remove this and put it in config. Ideally we want to reproduce SOTA results just with mean_std
        # normalization_mode = "mean_std" if cfg.env.name == "aloha" else "min_max"

        if cfg.policy.name == "diffusion" and cfg.env.name == "pusht":
            stats = {}
            # TODO(rcadene): we overwrite stats to have the same as pretrained model, but we should remove this
            stats["observation.state"] = {}
            stats["observation.state"]["min"] = torch.tensor([13.456424, 32.938293], dtype=torch.float32)
            stats["observation.state"]["max"] = torch.tensor([496.14618, 510.9579], dtype=torch.float32)
            stats["action"] = {}
            stats["action"]["min"] = torch.tensor([12.0, 25.0], dtype=torch.float32)
            stats["action"]["max"] = torch.tensor([511.0, 511.0], dtype=torch.float32)
        elif stats_path is None:
            # load a first dataset to access precomputed stats
            stats_dataset = clsfunc(
                dataset_id=cfg.dataset_id,
                split="train",
                root=DATA_DIR,
            )
            stats = stats_dataset.stats
        else:
            stats = torch.load(stats_path)

        transforms = v2.Compose(
            [
                # TODO(now): Use the transform
                # NormalizeTransform(
                #     in_keys=[
                #         "observation.state",
                #         "action",
                #     ],
                #     mode=normalization_mode,
                # ),
                IdentityTransform()
            ]
        )

=======
>>>>>>> e760e4cd
    delta_timestamps = cfg.policy.get("delta_timestamps")
    if delta_timestamps is not None:
        for key in delta_timestamps:
            if isinstance(delta_timestamps[key], str):
                delta_timestamps[key] = eval(delta_timestamps[key])

    # TODO(rcadene): add data augmentations

    dataset = clsfunc(
        dataset_id=cfg.dataset_id,
        split=split,
        root=DATA_DIR,
        delta_timestamps=delta_timestamps,
    )

    if cfg.get("override_dataset_stats"):
        for key, stats_dict in cfg.override_dataset_stats.items():
            for stats_type, listconfig in stats_dict.items():
                # example of stats_type: min, max, mean, std
                stats = OmegaConf.to_container(listconfig, resolve=True)
                dataset.stats[key][stats_type] = torch.tensor(stats, dtype=torch.float32)

    return dataset<|MERGE_RESOLUTION|>--- conflicted
+++ resolved
@@ -2,13 +2,7 @@
 from pathlib import Path
 
 import torch
-<<<<<<< HEAD
-from torchvision.transforms import v2
-
-from lerobot.common.transforms import IdentityTransform
-=======
 from omegaconf import OmegaConf
->>>>>>> e760e4cd
 
 DATA_DIR = Path(os.environ["DATA_DIR"]) if "DATA_DIR" in os.environ else None
 
@@ -34,50 +28,6 @@
     else:
         raise ValueError(cfg.env.name)
 
-<<<<<<< HEAD
-    transforms = None
-    if normalize:
-        # TODO(rcadene): make normalization strategy configurable between mean_std, min_max, manual_min_max,
-        # min_max_from_spec
-        # TODO(rcadene): remove this and put it in config. Ideally we want to reproduce SOTA results just with mean_std
-        # normalization_mode = "mean_std" if cfg.env.name == "aloha" else "min_max"
-
-        if cfg.policy.name == "diffusion" and cfg.env.name == "pusht":
-            stats = {}
-            # TODO(rcadene): we overwrite stats to have the same as pretrained model, but we should remove this
-            stats["observation.state"] = {}
-            stats["observation.state"]["min"] = torch.tensor([13.456424, 32.938293], dtype=torch.float32)
-            stats["observation.state"]["max"] = torch.tensor([496.14618, 510.9579], dtype=torch.float32)
-            stats["action"] = {}
-            stats["action"]["min"] = torch.tensor([12.0, 25.0], dtype=torch.float32)
-            stats["action"]["max"] = torch.tensor([511.0, 511.0], dtype=torch.float32)
-        elif stats_path is None:
-            # load a first dataset to access precomputed stats
-            stats_dataset = clsfunc(
-                dataset_id=cfg.dataset_id,
-                split="train",
-                root=DATA_DIR,
-            )
-            stats = stats_dataset.stats
-        else:
-            stats = torch.load(stats_path)
-
-        transforms = v2.Compose(
-            [
-                # TODO(now): Use the transform
-                # NormalizeTransform(
-                #     in_keys=[
-                #         "observation.state",
-                #         "action",
-                #     ],
-                #     mode=normalization_mode,
-                # ),
-                IdentityTransform()
-            ]
-        )
-
-=======
->>>>>>> e760e4cd
     delta_timestamps = cfg.policy.get("delta_timestamps")
     if delta_timestamps is not None:
         for key in delta_timestamps:
