"""Action Chunking Transformer Policy

As per Learning Fine-Grained Bimanual Manipulation with Low-Cost Hardware (https://arxiv.org/abs/2304.13705).
The majority of changes here involve removing unused code, unifying naming, and adding helpful comments.
"""

import math
from collections import deque
from itertools import chain
from typing import Callable

import einops
import numpy as np
import torch
import torch.nn.functional as F  # noqa: N812
import torchvision
from huggingface_hub import PyTorchModelHubMixin
from torch import Tensor, nn
from torchvision.models._utils import IntermediateLayerGetter
from torchvision.ops.misc import FrozenBatchNorm2d

from lerobot.common.policies.act.configuration_act import ACTConfig
from lerobot.common.policies.normalize import Normalize, Unnormalize


class ACTPolicy(nn.Module, PyTorchModelHubMixin):
    """
    Action Chunking Transformer Policy as per Learning Fine-Grained Bimanual Manipulation with Low-Cost
    Hardware (paper: https://arxiv.org/abs/2304.13705, code: https://github.com/tonyzhaozh/act)
    """

    name = "act"

    def __init__(self, config: ACTConfig | None = None, dataset_stats=None):
        """
        Args:
<<<<<<< HEAD
            cfg: Policy configuration class instance or None, in which case the default instantiation of the
                 configuration class is used.
            dataset_stats: Dataset statistics to be used for normalization. If not passed here, it is expected
                that they will be passed with a call to `load_state_dict` before the policy is used.
=======
            config: Policy configuration class instance or None, in which case the default instantiation of
                    the configuration class is used.
>>>>>>> a4891095
        """
        super().__init__()
        if config is None:
            config = ACTConfig()
        self.config = config
        self.normalize_inputs = Normalize(
            config.input_shapes, config.input_normalization_modes, dataset_stats
        )
        self.normalize_targets = Normalize(
            config.output_shapes, config.output_normalization_modes, dataset_stats
        )
        self.unnormalize_outputs = Unnormalize(
            config.output_shapes, config.output_normalization_modes, dataset_stats
        )
        self.model = ACT(config)

    def reset(self):
        """This should be called whenever the environment is reset."""
        if self.config.n_action_steps is not None:
            self._action_queue = deque([], maxlen=self.config.n_action_steps)

    @torch.no_grad
    def select_action(self, batch: dict[str, Tensor]) -> Tensor:
        """Select a single action given environment observations.

        This method wraps `select_actions` in order to return one action at a time for execution in the
        environment. It works by managing the actions in a queue and only calling `select_actions` when the
        queue is empty.
        """
        self.eval()

        batch = self.normalize_inputs(batch)
        self._stack_images(batch)

        if len(self._action_queue) == 0:
            # `self.model.forward` returns a (batch_size, n_action_steps, action_dim) tensor, but the queue
            # effectively has shape (n_action_steps, batch_size, *), hence the transpose.
            actions = self.model(batch)[0][: self.config.n_action_steps]

            # TODO(rcadene): make _forward return output dictionary?
            actions = self.unnormalize_outputs({"action": actions})["action"]

            self._action_queue.extend(actions.transpose(0, 1))
        return self._action_queue.popleft()

    def forward(self, batch: dict[str, Tensor]) -> dict[str, Tensor]:
        """Run the batch through the model and compute the loss for training or validation."""
        batch = self.normalize_inputs(batch)
        batch = self.normalize_targets(batch)
        self._stack_images(batch)
        actions_hat, (mu_hat, log_sigma_x2_hat) = self.model(batch)

        l1_loss = (
            F.l1_loss(batch["action"], actions_hat, reduction="none") * ~batch["action_is_pad"].unsqueeze(-1)
        ).mean()

        loss_dict = {"l1_loss": l1_loss}
        if self.config.use_vae:
            # Calculate Dₖₗ(latent_pdf || standard_normal). Note: After computing the KL-divergence for
            # each dimension independently, we sum over the latent dimension to get the total
            # KL-divergence per batch element, then take the mean over the batch.
            # (See App. B of https://arxiv.org/abs/1312.6114 for more details).
            mean_kld = (
                (-0.5 * (1 + log_sigma_x2_hat - mu_hat.pow(2) - (log_sigma_x2_hat).exp())).sum(-1).mean()
            )
            loss_dict["kld_loss"] = mean_kld
            loss_dict["loss"] = l1_loss + mean_kld * self.config.kl_weight
        else:
            loss_dict["loss"] = l1_loss

        return loss_dict

    def _stack_images(self, batch: dict[str, Tensor]) -> dict[str, Tensor]:
        """Stacks all the images in a batch and puts them in a new key: "observation.images".

        This function expects `batch` to have (at least):
        {
            "observation.state": (B, state_dim) batch of robot states.
            "observation.images.{name}": (B, C, H, W) tensor of images.
        }
        """
        # Stack images in the order dictated by input_shapes.
        batch["observation.images"] = torch.stack(
            [batch[k] for k in self.config.input_shapes if k.startswith("observation.images.")],
            dim=-4,
        )


class ACT(nn.Module):
    """Action Chunking Transformer: The underlying neural network for ACTPolicy.

    Note: In this code we use the terms `vae_encoder`, 'encoder', `decoder`. The meanings are as follows.
        - The `vae_encoder` is, as per the literature around variational auto-encoders (VAE), the part of the
          model that encodes the target data (a sequence of actions), and the condition (the robot
          joint-space).
        - A transformer with an `encoder` (not the VAE encoder) and `decoder` (not the VAE decoder) with
          cross-attention is used as the VAE decoder. For these terms, we drop the `vae_` prefix because we
          have an option to train this model without the variational objective (in which case we drop the
          `vae_encoder` altogether, and nothing about this model has anything to do with a VAE).

                                 Transformer
                                 Used alone for inference
                                 (acts as VAE decoder
                                  during training)
                                ┌───────────────────────┐
                                │             Outputs   │
                                │                ▲      │
                                │     ┌─────►┌───────┐  │
                   ┌──────┐     │     │      │Transf.│  │
                   │      │     │     ├─────►│decoder│  │
              ┌────┴────┐ │     │     │      │       │  │
              │         │ │     │ ┌───┴───┬─►│       │  │
              │ VAE     │ │     │ │       │  └───────┘  │
              │ encoder │ │     │ │Transf.│             │
              │         │ │     │ │encoder│             │
              └───▲─────┘ │     │ │       │             │
                  │       │     │ └───▲───┘             │
                  │       │     │     │                 │
                inputs    └─────┼─────┘                 │
                                │                       │
                                └───────────────────────┘
    """

    def __init__(self, config: ACTConfig):
        super().__init__()
        self.config = config
        # BERT style VAE encoder with input [cls, *joint_space_configuration, *action_sequence].
        # The cls token forms parameters of the latent's distribution (like this [*means, *log_variances]).
        if self.config.use_vae:
            self.vae_encoder = ACTEncoder(config)
            self.vae_encoder_cls_embed = nn.Embedding(1, config.dim_model)
            # Projection layer for joint-space configuration to hidden dimension.
            self.vae_encoder_robot_state_input_proj = nn.Linear(
                config.input_shapes["observation.state"][0], config.dim_model
            )
            # Projection layer for action (joint-space target) to hidden dimension.
            self.vae_encoder_action_input_proj = nn.Linear(
                config.input_shapes["observation.state"][0], config.dim_model
            )
            self.latent_dim = config.latent_dim
            # Projection layer from the VAE encoder's output to the latent distribution's parameter space.
            self.vae_encoder_latent_output_proj = nn.Linear(config.dim_model, self.latent_dim * 2)
            # Fixed sinusoidal positional embedding the whole input to the VAE encoder. Unsqueeze for batch
            # dimension.
            self.register_buffer(
                "vae_encoder_pos_enc",
                create_sinusoidal_pos_embedding(1 + 1 + config.chunk_size, config.dim_model).unsqueeze(0),
            )

        # Backbone for image feature extraction.
        backbone_model = getattr(torchvision.models, config.vision_backbone)(
            replace_stride_with_dilation=[False, False, config.replace_final_stride_with_dilation],
            weights=config.pretrained_backbone_weights,
            norm_layer=FrozenBatchNorm2d,
        )
        # Note: The assumption here is that we are using a ResNet model (and hence layer4 is the final feature
        # map).
        # Note: The forward method of this returns a dict: {"feature_map": output}.
        self.backbone = IntermediateLayerGetter(backbone_model, return_layers={"layer4": "feature_map"})

        # Transformer (acts as VAE decoder when training with the variational objective).
        self.encoder = ACTEncoder(config)
        self.decoder = ACTDecoder(config)

        # Transformer encoder input projections. The tokens will be structured like
        # [latent, robot_state, image_feature_map_pixels].
        self.encoder_robot_state_input_proj = nn.Linear(
            config.input_shapes["observation.state"][0], config.dim_model
        )
        self.encoder_latent_input_proj = nn.Linear(self.latent_dim, config.dim_model)
        self.encoder_img_feat_input_proj = nn.Conv2d(
            backbone_model.fc.in_features, config.dim_model, kernel_size=1
        )
        # Transformer encoder positional embeddings.
        self.encoder_robot_and_latent_pos_embed = nn.Embedding(2, config.dim_model)
        self.encoder_cam_feat_pos_embed = ACTSinusoidalPositionEmbedding2d(config.dim_model // 2)

        # Transformer decoder.
        # Learnable positional embedding for the transformer's decoder (in the style of DETR object queries).
        self.decoder_pos_embed = nn.Embedding(config.chunk_size, config.dim_model)

        # Final action regression head on the output of the transformer's decoder.
        self.action_head = nn.Linear(config.dim_model, config.output_shapes["action"][0])

        self._reset_parameters()

    def _reset_parameters(self):
        """Xavier-uniform initialization of the transformer parameters as in the original code."""
        for p in chain(self.encoder.parameters(), self.decoder.parameters()):
            if p.dim() > 1:
                nn.init.xavier_uniform_(p)

    def forward(self, batch: dict[str, Tensor]) -> tuple[Tensor, tuple[Tensor, Tensor] | tuple[None, None]]:
        """A forward pass through the Action Chunking Transformer (with optional VAE encoder).

        `batch` should have the following structure:

        {
            "observation.state": (B, state_dim) batch of robot states.
            "observation.images": (B, n_cameras, C, H, W) batch of images.
            "action" (optional, only if training with VAE): (B, chunk_size, action dim) batch of actions.
        }

        Returns:
            (B, chunk_size, action_dim) batch of action sequences
            Tuple containing the latent PDF's parameters (mean, log(σ²)) both as (B, L) tensors where L is the
            latent dimension.
        """
        if self.config.use_vae and self.training:
            assert (
                "action" in batch
            ), "actions must be provided when using the variational objective in training mode."

        batch_size = batch["observation.state"].shape[0]

        # Prepare the latent for input to the transformer encoder.
        if self.config.use_vae and "action" in batch:
            # Prepare the input to the VAE encoder: [cls, *joint_space_configuration, *action_sequence].
            cls_embed = einops.repeat(
                self.vae_encoder_cls_embed.weight, "1 d -> b 1 d", b=batch_size
            )  # (B, 1, D)
            robot_state_embed = self.vae_encoder_robot_state_input_proj(batch["observation.state"]).unsqueeze(
                1
            )  # (B, 1, D)
            action_embed = self.vae_encoder_action_input_proj(batch["action"])  # (B, S, D)
            vae_encoder_input = torch.cat([cls_embed, robot_state_embed, action_embed], axis=1)  # (B, S+2, D)

            # Prepare fixed positional embedding.
            # Note: detach() shouldn't be necessary but leaving it the same as the original code just in case.
            pos_embed = self.vae_encoder_pos_enc.clone().detach()  # (1, S+2, D)

            # Forward pass through VAE encoder to get the latent PDF parameters.
            cls_token_out = self.vae_encoder(
                vae_encoder_input.permute(1, 0, 2), pos_embed=pos_embed.permute(1, 0, 2)
            )[0]  # select the class token, with shape (B, D)
            latent_pdf_params = self.vae_encoder_latent_output_proj(cls_token_out)
            mu = latent_pdf_params[:, : self.latent_dim]
            # This is 2log(sigma). Done this way to match the original implementation.
            log_sigma_x2 = latent_pdf_params[:, self.latent_dim :]

            # Sample the latent with the reparameterization trick.
            latent_sample = mu + log_sigma_x2.div(2).exp() * torch.randn_like(mu)
        else:
            # When not using the VAE encoder, we set the latent to be all zeros.
            mu = log_sigma_x2 = None
            latent_sample = torch.zeros([batch_size, self.latent_dim], dtype=torch.float32).to(
                batch["observation.state"].device
            )

        # Prepare all other transformer encoder inputs.
        # Camera observation features and positional embeddings.
        all_cam_features = []
        all_cam_pos_embeds = []
        images = batch["observation.images"]
        for cam_index in range(images.shape[-4]):
            cam_features = self.backbone(images[:, cam_index])["feature_map"]
            cam_pos_embed = self.encoder_cam_feat_pos_embed(cam_features).to(dtype=cam_features.dtype)
            cam_features = self.encoder_img_feat_input_proj(cam_features)  # (B, C, h, w)
            all_cam_features.append(cam_features)
            all_cam_pos_embeds.append(cam_pos_embed)
        # Concatenate camera observation feature maps and positional embeddings along the width dimension.
        encoder_in = torch.cat(all_cam_features, axis=3)
        cam_pos_embed = torch.cat(all_cam_pos_embeds, axis=3)

        # Get positional embeddings for robot state and latent.
        robot_state_embed = self.encoder_robot_state_input_proj(batch["observation.state"])
        latent_embed = self.encoder_latent_input_proj(latent_sample)

        # Stack encoder input and positional embeddings moving to (S, B, C).
        encoder_in = torch.cat(
            [
                torch.stack([latent_embed, robot_state_embed], axis=0),
                encoder_in.flatten(2).permute(2, 0, 1),
            ]
        )
        pos_embed = torch.cat(
            [
                self.encoder_robot_and_latent_pos_embed.weight.unsqueeze(1),
                cam_pos_embed.flatten(2).permute(2, 0, 1),
            ],
            axis=0,
        )

        # Forward pass through the transformer modules.
        encoder_out = self.encoder(encoder_in, pos_embed=pos_embed)
        decoder_in = torch.zeros(
            (self.config.chunk_size, batch_size, self.config.dim_model),
            dtype=pos_embed.dtype,
            device=pos_embed.device,
        )
        decoder_out = self.decoder(
            decoder_in,
            encoder_out,
            encoder_pos_embed=pos_embed,
            decoder_pos_embed=self.decoder_pos_embed.weight.unsqueeze(1),
        )

        # Move back to (B, S, C).
        decoder_out = decoder_out.transpose(0, 1)

        actions = self.action_head(decoder_out)

        return actions, (mu, log_sigma_x2)


class ACTEncoder(nn.Module):
    """Convenience module for running multiple encoder layers, maybe followed by normalization."""

    def __init__(self, config: ACTConfig):
        super().__init__()
        self.layers = nn.ModuleList([ACTEncoderLayer(config) for _ in range(config.n_encoder_layers)])
        self.norm = nn.LayerNorm(config.dim_model) if config.pre_norm else nn.Identity()

    def forward(self, x: Tensor, pos_embed: Tensor | None = None) -> Tensor:
        for layer in self.layers:
            x = layer(x, pos_embed=pos_embed)
        x = self.norm(x)
        return x


class ACTEncoderLayer(nn.Module):
    def __init__(self, config: ACTConfig):
        super().__init__()
        self.self_attn = nn.MultiheadAttention(config.dim_model, config.n_heads, dropout=config.dropout)

        # Feed forward layers.
        self.linear1 = nn.Linear(config.dim_model, config.dim_feedforward)
        self.dropout = nn.Dropout(config.dropout)
        self.linear2 = nn.Linear(config.dim_feedforward, config.dim_model)

        self.norm1 = nn.LayerNorm(config.dim_model)
        self.norm2 = nn.LayerNorm(config.dim_model)
        self.dropout1 = nn.Dropout(config.dropout)
        self.dropout2 = nn.Dropout(config.dropout)

        self.activation = get_activation_fn(config.feedforward_activation)
        self.pre_norm = config.pre_norm

    def forward(self, x, pos_embed: Tensor | None = None) -> Tensor:
        skip = x
        if self.pre_norm:
            x = self.norm1(x)
        q = k = x if pos_embed is None else x + pos_embed
        x = self.self_attn(q, k, value=x)[0]  # select just the output, not the attention weights
        x = skip + self.dropout1(x)
        if self.pre_norm:
            skip = x
            x = self.norm2(x)
        else:
            x = self.norm1(x)
            skip = x
        x = self.linear2(self.dropout(self.activation(self.linear1(x))))
        x = skip + self.dropout2(x)
        if not self.pre_norm:
            x = self.norm2(x)
        return x


class ACTDecoder(nn.Module):
    def __init__(self, config: ACTConfig):
        """Convenience module for running multiple decoder layers followed by normalization."""
        super().__init__()
        self.layers = nn.ModuleList([ACTDecoderLayer(config) for _ in range(config.n_decoder_layers)])
        self.norm = nn.LayerNorm(config.dim_model)

    def forward(
        self,
        x: Tensor,
        encoder_out: Tensor,
        decoder_pos_embed: Tensor | None = None,
        encoder_pos_embed: Tensor | None = None,
    ) -> Tensor:
        for layer in self.layers:
            x = layer(
                x, encoder_out, decoder_pos_embed=decoder_pos_embed, encoder_pos_embed=encoder_pos_embed
            )
        if self.norm is not None:
            x = self.norm(x)
        return x


class ACTDecoderLayer(nn.Module):
    def __init__(self, config: ACTConfig):
        super().__init__()
        self.self_attn = nn.MultiheadAttention(config.dim_model, config.n_heads, dropout=config.dropout)
        self.multihead_attn = nn.MultiheadAttention(config.dim_model, config.n_heads, dropout=config.dropout)

        # Feed forward layers.
        self.linear1 = nn.Linear(config.dim_model, config.dim_feedforward)
        self.dropout = nn.Dropout(config.dropout)
        self.linear2 = nn.Linear(config.dim_feedforward, config.dim_model)

        self.norm1 = nn.LayerNorm(config.dim_model)
        self.norm2 = nn.LayerNorm(config.dim_model)
        self.norm3 = nn.LayerNorm(config.dim_model)
        self.dropout1 = nn.Dropout(config.dropout)
        self.dropout2 = nn.Dropout(config.dropout)
        self.dropout3 = nn.Dropout(config.dropout)

        self.activation = get_activation_fn(config.feedforward_activation)
        self.pre_norm = config.pre_norm

    def maybe_add_pos_embed(self, tensor: Tensor, pos_embed: Tensor | None) -> Tensor:
        return tensor if pos_embed is None else tensor + pos_embed

    def forward(
        self,
        x: Tensor,
        encoder_out: Tensor,
        decoder_pos_embed: Tensor | None = None,
        encoder_pos_embed: Tensor | None = None,
    ) -> Tensor:
        """
        Args:
            x: (Decoder Sequence, Batch, Channel) tensor of input tokens.
            encoder_out: (Encoder Sequence, B, C) output features from the last layer of the encoder we are
                cross-attending with.
            decoder_pos_embed: (ES, 1, C) positional embedding for keys (from the encoder).
            encoder_pos_embed: (DS, 1, C) Positional_embedding for the queries (from the decoder).
        Returns:
            (DS, B, C) tensor of decoder output features.
        """
        skip = x
        if self.pre_norm:
            x = self.norm1(x)
        q = k = self.maybe_add_pos_embed(x, decoder_pos_embed)
        x = self.self_attn(q, k, value=x)[0]  # select just the output, not the attention weights
        x = skip + self.dropout1(x)
        if self.pre_norm:
            skip = x
            x = self.norm2(x)
        else:
            x = self.norm1(x)
            skip = x
        x = self.multihead_attn(
            query=self.maybe_add_pos_embed(x, decoder_pos_embed),
            key=self.maybe_add_pos_embed(encoder_out, encoder_pos_embed),
            value=encoder_out,
        )[0]  # select just the output, not the attention weights
        x = skip + self.dropout2(x)
        if self.pre_norm:
            skip = x
            x = self.norm3(x)
        else:
            x = self.norm2(x)
            skip = x
        x = self.linear2(self.dropout(self.activation(self.linear1(x))))
        x = skip + self.dropout3(x)
        if not self.pre_norm:
            x = self.norm3(x)
        return x


def create_sinusoidal_pos_embedding(num_positions: int, dimension: int) -> Tensor:
    """1D sinusoidal positional embeddings as in Attention is All You Need.

    Args:
        num_positions: Number of token positions required.
    Returns: (num_positions, dimension) position embeddings (the first dimension is the batch dimension).

    """

    def get_position_angle_vec(position):
        return [position / np.power(10000, 2 * (hid_j // 2) / dimension) for hid_j in range(dimension)]

    sinusoid_table = np.array([get_position_angle_vec(pos_i) for pos_i in range(num_positions)])
    sinusoid_table[:, 0::2] = np.sin(sinusoid_table[:, 0::2])  # dim 2i
    sinusoid_table[:, 1::2] = np.cos(sinusoid_table[:, 1::2])  # dim 2i+1
    return torch.from_numpy(sinusoid_table).float()


class ACTSinusoidalPositionEmbedding2d(nn.Module):
    """2D sinusoidal positional embeddings similar to what's presented in Attention Is All You Need.

    The variation is that the position indices are normalized in [0, 2π] (not quite: the lower bound is 1/H
    for the vertical direction, and 1/W for the horizontal direction.
    """

    def __init__(self, dimension: int):
        """
        Args:
            dimension: The desired dimension of the embeddings.
        """
        super().__init__()
        self.dimension = dimension
        self._two_pi = 2 * math.pi
        self._eps = 1e-6
        # Inverse "common ratio" for the geometric progression in sinusoid frequencies.
        self._temperature = 10000

    def forward(self, x: Tensor) -> Tensor:
        """
        Args:
            x: A (B, C, H, W) batch of 2D feature map to generate the embeddings for.
        Returns:
            A (1, C, H, W) batch of corresponding sinusoidal positional embeddings.
        """
        not_mask = torch.ones_like(x[0, :1])  # (1, H, W)
        # Note: These are like range(1, H+1) and range(1, W+1) respectively, but in most implementations
        # they would be range(0, H) and range(0, W). Keeping it at as is to match the original code.
        y_range = not_mask.cumsum(1, dtype=torch.float32)
        x_range = not_mask.cumsum(2, dtype=torch.float32)

        # "Normalize" the position index such that it ranges in [0, 2π].
        # Note: Adding epsilon on the denominator should not be needed as all values of y_embed and x_range
        # are non-zero by construction. This is an artifact of the original code.
        y_range = y_range / (y_range[:, -1:, :] + self._eps) * self._two_pi
        x_range = x_range / (x_range[:, :, -1:] + self._eps) * self._two_pi

        inverse_frequency = self._temperature ** (
            2 * (torch.arange(self.dimension, dtype=torch.float32, device=x.device) // 2) / self.dimension
        )

        x_range = x_range.unsqueeze(-1) / inverse_frequency  # (1, H, W, 1)
        y_range = y_range.unsqueeze(-1) / inverse_frequency  # (1, H, W, 1)

        # Note: this stack then flatten operation results in interleaved sine and cosine terms.
        # pos_embed_x and pos_embed_y are (1, H, W, C // 2).
        pos_embed_x = torch.stack((x_range[..., 0::2].sin(), x_range[..., 1::2].cos()), dim=-1).flatten(3)
        pos_embed_y = torch.stack((y_range[..., 0::2].sin(), y_range[..., 1::2].cos()), dim=-1).flatten(3)
        pos_embed = torch.cat((pos_embed_y, pos_embed_x), dim=3).permute(0, 3, 1, 2)  # (1, C, H, W)

        return pos_embed


def get_activation_fn(activation: str) -> Callable:
    """Return an activation function given a string."""
    if activation == "relu":
        return F.relu
    if activation == "gelu":
        return F.gelu
    if activation == "glu":
        return F.glu
    raise RuntimeError(f"activation should be relu/gelu/glu, not {activation}.")<|MERGE_RESOLUTION|>--- conflicted
+++ resolved
@@ -31,18 +31,17 @@
 
     name = "act"
 
-    def __init__(self, config: ACTConfig | None = None, dataset_stats=None):
+    def __init__(
+        self,
+        config: ACTConfig | None = None,
+        dataset_stats: dict[str, dict[str, Tensor]] | None = None,
+    ):
         """
         Args:
-<<<<<<< HEAD
-            cfg: Policy configuration class instance or None, in which case the default instantiation of the
-                 configuration class is used.
+            config: Policy configuration class instance or None, in which case the default instantiation of
+                    the configuration class is used.
             dataset_stats: Dataset statistics to be used for normalization. If not passed here, it is expected
                 that they will be passed with a call to `load_state_dict` before the policy is used.
-=======
-            config: Policy configuration class instance or None, in which case the default instantiation of
-                    the configuration class is used.
->>>>>>> a4891095
         """
         super().__init__()
         if config is None:
